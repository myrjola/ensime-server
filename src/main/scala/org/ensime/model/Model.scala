package org.ensime.model

import java.io.File
import org.apache.commons.vfs2.FileObject
import org.ensime.util.FileEdit
import scala.collection.mutable
import scala.reflect.internal.util.{ RangePosition, NoPosition, Position }

import org.ensime.config._
import org.ensime.server._
import org.ensime.indexer.DatabaseService._

import org.ensime.util.RichFile._
import scala.tools.nsc.io.AbstractFile

trait EntityInfo {
  val name: String
  val members: Iterable[EntityInfo]
}

sealed trait PosNeeded
case object PosNeededNo extends PosNeeded
case object PosNeededAvail extends PosNeeded
case object PosNeededYes extends PosNeeded

sealed trait SourcePosition
case class EmptySourcePosition() extends SourcePosition
case class OffsetSourcePosition(file: File, offset: Int) extends SourcePosition
case class LineSourcePosition(file: File, line: Int) extends SourcePosition

case class SourceFileInfo(file: File, contents: Option[String])
object SourceFileInfo {
  def apply(file: String) = new SourceFileInfo(new File(file), None)
  def apply(file: File) = new SourceFileInfo(file, None)
}

case class PackageInfo(
    override val name: String,
    fullName: String,

    // n.b. members should be sorted by name for consistency
    override val members: Seq[EntityInfo]) extends EntityInfo {

  require(members == members.sortBy(_.name), "members should be sorted by name")
}

trait SymbolSearchResult {
  val name: String
  val localName: String
  val declaredAs: scala.Symbol
  val pos: Option[SourcePosition]
}

case class TypeSearchResult(
  name: String,
  localName: String,
  declaredAs: scala.Symbol,
  pos: Option[SourcePosition]) extends SymbolSearchResult

case class MethodSearchResult(
  name: String,
  localName: String,
  declaredAs: scala.Symbol,
  pos: Option[SourcePosition],
  owner: String) extends SymbolSearchResult

case class ImportSuggestions(symLists: Iterable[Iterable[SymbolSearchResult]])
case class SymbolSearchResults(syms: Iterable[SymbolSearchResult])

case class SymbolDesignations(
  file: String,
  syms: List[SymbolDesignation])

case class SymbolDesignation(
  start: Int,
  end: Int,
  symType: scala.Symbol)

case class SymbolInfo(
  name: String,
  localName: String,
  declPos: Option[SourcePosition],
  tpe: TypeInfo,
  isCallable: Boolean,
  ownerTypeId: Option[Int])

case class Op(
  op: String,
  description: String)

case class MethodBytecode(
  className: String,
  methodName: String,
  methodSignature: Option[String],
  byteCode: List[Op],
  startLine: Int,
  endLine: Int)

case class CompletionSignature(
  sections: List[List[(String, String)]],
  result: String)

case class CompletionInfo(
  name: String,
  tpeSig: CompletionSignature,
  tpeId: Int,
  isCallable: Boolean,
  relevance: Int,
  toInsert: Option[String])

case class CompletionInfoList(
  prefix: String,
  completions: List[CompletionInfo])

sealed trait PatchOp {
  val start: Int
}

case class PatchInsert(
  start: Int,
  text: String) extends PatchOp

case class PatchDelete(
  start: Int,
  end: Int) extends PatchOp

case class PatchReplace(
  start: Int,
  end: Int,
  text: String) extends PatchOp

case class Breakpoint(pos: LineSourcePosition)
case class BreakpointList(active: List[Breakpoint], pending: List[Breakpoint])

case class OffsetRange(from: Int, to: Int)

object OffsetRange {
  def apply(fromTo: Int): OffsetRange = new OffsetRange(fromTo, fromTo)
}

sealed trait DebugLocation

case class DebugObjectReference(objectId: Long) extends DebugLocation

case class DebugStackSlot(threadId: Long, frame: Int, offset: Int) extends DebugLocation

case class DebugArrayElement(objectId: Long, index: Int) extends DebugLocation

case class DebugObjectField(objectId: Long, name: String) extends DebugLocation

sealed trait DebugValue {
  def typeName: String
}

case class DebugNullValue(
  typeName: String) extends DebugValue

case class DebugPrimitiveValue(
  summary: String,
  typeName: String) extends DebugValue

case class DebugClassField(
  index: Int,
  name: String,
  typeName: String,
  summary: String)

case class DebugObjectInstance(
  summary: String,
  fields: List[DebugClassField],
  typeName: String,
  objectId: Long) extends DebugValue

case class DebugStringInstance(
  summary: String,
  fields: List[DebugClassField],
  typeName: String,
  objectId: Long) extends DebugValue

case class DebugArrayInstance(
  length: Int,
  typeName: String,
  elementTypeName: String,
  objectId: Long) extends DebugValue

case class DebugStackLocal(
  index: Int,
  name: String,
  typeName: String,
  summary: String)

case class DebugStackFrame(
  index: Int,
  locals: List[DebugStackLocal],
  numArguments: Int,
  className: String,
  methodName: String,
  pcLocation: LineSourcePosition,
  thisObjectId: Long)

case class DebugBacktrace(
  frames: List[DebugStackFrame],
  threadId: Long,
  threadName: String)

case class NamedTypeMemberInfo(
    name: String,
    tpe: TypeInfo,
    pos: Option[SourcePosition],
    declaredAs: scala.Symbol) extends EntityInfo {
  override val members = List.empty
}

class PackageMemberInfoLight(val name: String)

trait TypeInfo extends EntityInfo {
  val name: String
  val id: Int
  val declaredAs: scala.Symbol
  val fullName: String
  val args: Iterable[TypeInfo]
  val members: Iterable[EntityInfo]
  val pos: Option[SourcePosition]
  val outerTypeId: Option[Int]
}

case class BasicTypeInfo(
  override val name: String,
  id: Int,
  declaredAs: scala.Symbol,
  fullName: String,
  args: Iterable[TypeInfo],
  override val members: Iterable[EntityInfo],
  pos: Option[SourcePosition],
  outerTypeId: Option[Int]) extends TypeInfo

case class ArrowTypeInfo(
    override val name: String,
    override val id: Int,
    resultType: TypeInfo,
    paramSections: Iterable[ParamSectionInfo]) extends TypeInfo {
  val declaredAs = 'nil
  val fullName = name
  val args = List.empty
  val members = List.empty
  val pos = None
  val outerTypeId = None
}

case class CallCompletionInfo(
  resultType: TypeInfo,
  paramSections: Iterable[ParamSectionInfo])

case class ParamSectionInfo(
  params: Iterable[(String, TypeInfo)],
  isImplicit: Boolean)

case class InterfaceInfo(tpe: TypeInfo, viaView: Option[String])

case class TypeInspectInfo(tpe: TypeInfo, companionId: Option[Int], supers: Iterable[InterfaceInfo])

trait ModelBuilders { self: RichPresentationCompiler =>

  import rootMirror.RootPackage

  private val typeCache = new mutable.HashMap[Int, Type]
  private val typeCacheReverse = new mutable.HashMap[Type, Int]

  def clearTypeCache() {
    typeCache.clear()
    typeCacheReverse.clear()
  }
  def typeById(id: Int): Option[Type] = {
    typeCache.get(id)
  }
  def cacheType(tpe: Type): Int = {
    if (typeCacheReverse.contains(tpe)) {
      typeCacheReverse(tpe)
    } else {
      val id = typeCache.size + 1
      typeCache(id) = tpe
      typeCacheReverse(tpe) = id
      id
    }
  }

  def locateSymbolPos(sym: Symbol, needPos: PosNeeded): Option[SourcePosition] =
    if (sym == NoSymbol || needPos == PosNeededNo) None
    else if (sym.pos != NoPosition) {
      if (needPos eq PosNeededYes)
        OffsetSourcePosition.fromPosition(sym.pos)
      else Some(EmptySourcePosition())
    } else {
      // we might need this for some Java fqns but we need some evidence
      // val name = genASM.jsymbol(sym).fullName
      val name = symbolIndexerName(sym)
      val hit = search.findUnique(name)
<<<<<<< HEAD
      logger.debug("search: " + name + " = " + hit)
      if (needPos eq PosNeededYes) {
        hit.flatMap(LineSourcePosition.fromFqnSymbol(_)(config))
      } else {
        if (hit.isEmpty) None else Some(EmptySourcePosition())
      }
=======
      logger.debug(s"search: $name = $hit")
      if (needPos eq PosNeededYes)
        hit.flatMap(LineSourcePosition.fromFqnSymbol(_)(config)).
          flatMap(sourcePos =>
            if (sourcePos.file.getName.endsWith(".scala"))
              askLinkPos(sym, AbstractFile.getFile(sourcePos.file)).
              flatMap(pos => OffsetSourcePosition.fromPosition(pos))
            else
              Some(sourcePos))
      else
        hit.map(_ => EmptySourcePosition())
>>>>>>> 99a414a5
    }

  // When inspecting a type, transform a raw list of TypeMembers to a sorted
  // list of InterfaceInfo objects, each with its own list of sorted member infos.
  def prepareSortedInterfaceInfo(members: Iterable[Member], parents: Iterable[Type]): Iterable[InterfaceInfo] = {
    // ...filtering out non-visible and non-type members
    val visMembers: Iterable[TypeMember] = members.flatMap {
      case m @ TypeMember(sym, tpe, true, _, _) => List(m)
      case _ => List.empty
    }

    val parentMap = parents.map(_.typeSymbol -> List[TypeMember]()).toMap
    val membersMap = visMembers.groupBy {
      case TypeMember(sym, _, _, _, _) => sym.owner
    }
    // Create a list of pairs [(typeSym, membersOfSym)]
    val membersByOwner = (parentMap ++ membersMap).toList.sortWith {
      // Sort the pairs on the subtype relation
      case ((s1, _), (s2, _)) => s1.tpe <:< s2.tpe
    }

    membersByOwner.map {
      case (ownerSym, members) =>

        // If all the members in this interface were
        // provided by the same view, remember that
        // view for later display to user.
        val byView = members.groupBy(_.viaView)
        val viaView = if (byView.size == 1) {
          byView.keys.headOption.filter(_ != NoSymbol)
        } else { None }

        // Do one top level sort by name on members, before
        // subdividing into kinds of members.
        val sortedMembers = members.toList.sortWith { (a, b) =>
          a.sym.nameString <= b.sym.nameString
        }

        // Convert type members into NamedTypeMemberInfos
        // and divide into different kinds..

        val nestedTypes = new mutable.ArrayBuffer[NamedTypeMemberInfo]()
        val constructors = new mutable.ArrayBuffer[NamedTypeMemberInfo]()
        val fields = new mutable.ArrayBuffer[NamedTypeMemberInfo]()
        val methods = new mutable.ArrayBuffer[NamedTypeMemberInfo]()

        for (tm <- sortedMembers) {
          val info = NamedTypeMemberInfo(tm)
          val decl = info.declaredAs
          if (decl == 'method) {
            if (info.name == "this") {
              constructors += info
            } else {
              methods += info
            }
          } else if (decl == 'field) {
            fields += info
          } else if (decl == 'class || decl == 'trait ||
            decl == 'interface || decl == 'object) {
            nestedTypes += info
          }
        }

        val sortedInfos = nestedTypes ++ fields ++ constructors ++ methods

        new InterfaceInfo(TypeInfo(ownerSym.tpe, PosNeededAvail, sortedInfos), viaView.map(_.name.toString))
    }
  }

  object PackageInfo {
    def root: PackageInfo = fromSymbol(RootPackage)

    def fromPath(path: String): PackageInfo = {
      val pack = packageSymFromPath(path)
      pack match {
        case Some(packSym) => fromSymbol(packSym)
        case None => nullInfo
      }
    }

    def nullInfo = {
      new PackageInfo("NA", "NA", List.empty)
    }

    private def sortedMembers(items: Iterable[EntityInfo]) = {
      items.toList.sortBy(_.name)
    }

    def fromSymbol(sym: Symbol): PackageInfo = {
      if (sym.isRoot || sym.isRootPackage) {
        new PackageInfo(
          "root",
          "_root_",
          sortedMembers(packageMembers(sym).flatMap(packageMemberInfoFromSym)))
      } else {
        new PackageInfo(
          sym.name.toString,
          sym.fullName,
          sortedMembers(packageMembers(sym).flatMap(packageMemberInfoFromSym)))
      }
    }

    def packageMemberInfoFromSym(sym: Symbol): Option[EntityInfo] = {
      try {
        if (sym == RootPackage) {
          Some(root)
        } else if (sym.isPackage) {
          Some(fromSymbol(sym))
        } else if (!sym.nameString.contains("$") && (sym != NoSymbol) && (sym.tpe != NoType)) {
          if (sym.isClass || sym.isTrait || sym.isModule ||
            sym.isModuleClass || sym.isPackageClass) {
            Some(TypeInfo(sym.tpe, PosNeededAvail))
          } else {
            None
          }
        } else {
          None
        }
      } catch {
        case e: Throwable => None
      }
    }
  }

  object TypeInfo {

    // use needPos=PosNeededYes sparingly as it potentially causes lots of I/O
    def apply(typ: Type, needPos: PosNeeded = PosNeededNo, members: Iterable[EntityInfo] = List.empty): TypeInfo = {
      val tpe = typ match {
        // TODO: Instead of throwing away this information, would be better to
        // alert the user that the type is existentially quantified.
        case et: ExistentialType => et.underlying
        case t => t
      }
      tpe match {
        case tpe: MethodType => ArrowTypeInfo(tpe)
        case tpe: PolyType => ArrowTypeInfo(tpe)
        case tpe: Type =>
          val args = tpe.typeArgs.map(TypeInfo(_))
          val typeSym = tpe.typeSymbol
          val sym = if (typeSym.isModuleClass)
            typeSym.sourceModule else typeSym
          val symPos = locateSymbolPos(sym, needPos)
          val outerTypeId = outerClass(typeSym).map(s => cacheType(s.tpe))
          new BasicTypeInfo(
            typeShortName(tpe),
            cacheType(tpe),
            declaredAs(typeSym),
            typeFullName(tpe),
            args,
            members,
            symPos,
            outerTypeId)
        case _ => nullInfo
      }
    }

    def nullInfo = {
      new BasicTypeInfo("NA", -1, 'nil, "NA", List.empty, List.empty, None, None)
    }
  }

  object ParamSectionInfo {
    def apply(params: Iterable[Symbol]): ParamSectionInfo = {
      new ParamSectionInfo(params.map { s => (s.nameString, TypeInfo(s.tpe)) },
        params.forall { s => s.isImplicit })
    }
  }

  object CallCompletionInfo {

    def apply(tpe: Type): CallCompletionInfo = {
      tpe match {
        case tpe: MethodType => apply(tpe.paramss.map(ParamSectionInfo.apply), tpe.finalResultType)
        case tpe: PolyType => apply(tpe.paramss.map(ParamSectionInfo.apply), tpe.finalResultType)
        case _ => nullInfo()
      }
    }

    def apply(paramSections: List[ParamSectionInfo], finalResultType: Type): CallCompletionInfo = {
      new CallCompletionInfo(
        TypeInfo(finalResultType),
        paramSections)
    }

    def nullInfo() = {
      new CallCompletionInfo(TypeInfo.nullInfo, List.empty)
    }
  }

  object SymbolInfo {

    def apply(sym: Symbol): SymbolInfo = {
      val tpe = askOption(sym.tpe) match {
        case None => NoType
        case Some(t) => t
      }
      val name = if (sym.isClass || sym.isTrait || sym.isModule ||
        sym.isModuleClass || sym.isPackageClass) {
        typeFullName(tpe)
      } else {
        sym.nameString
      }
      val localName = sym.nameString
      val ownerTpe = if (sym.owner != NoSymbol && sym.owner.tpe != NoType) {
        Some(sym.owner.tpe)
      } else None
      new SymbolInfo(
        name,
        localName,
        locateSymbolPos(sym, PosNeededYes),
        TypeInfo(tpe, PosNeededAvail),
        isArrowType(tpe),
        ownerTpe.map(cacheType))
    }
  }

  object CompletionInfo {

    def apply(
      name: String,
      tpeSig: CompletionSignature,
      tpeId: Int,
      isCallable: Boolean,
      relevance: Int,
      toInsert: Option[String]) = new CompletionInfo(
      name, tpeSig, tpeId, isCallable, relevance, toInsert)

    def fromSymbol(sym: Symbol, relevance: Int): CompletionInfo =
      CompletionInfo.fromSymbolAndType(sym, sym.tpe, relevance)

    def fromSymbolAndType(sym: Symbol, tpe: Type, relevance: Int): CompletionInfo = {
      CompletionInfo(
        sym.nameString,
        completionSignatureForType(tpe),
        cacheType(tpe.underlying),
        isArrowType(tpe.underlying),
        relevance,
        None)
    }

    def nullInfo() = {
      new CompletionInfo("NA", CompletionSignature(List.empty, ""), -1, false, 0, None)
    }
  }

  object NamedTypeMemberInfo {
    def apply(m: TypeMember): NamedTypeMemberInfo = {
      val decl = declaredAs(m.sym)
      val pos = if (m.sym.pos == NoPosition) None else Some(EmptySourcePosition())
      new NamedTypeMemberInfo(m.sym.nameString, TypeInfo(m.tpe), pos, decl)
    }
  }

  object ArrowTypeInfo {

    def apply(tpe: Type): ArrowTypeInfo = {
      tpe match {
        case tpe: MethodType => apply(tpe, tpe.paramss.map(ParamSectionInfo.apply), tpe.finalResultType)
        case tpe: PolyType => apply(tpe, tpe.paramss.map(ParamSectionInfo.apply), tpe.finalResultType)
        case _ => nullInfo()
      }
    }

    def apply(tpe: Type, paramSections: List[ParamSectionInfo], finalResultType: Type): ArrowTypeInfo = {
      new ArrowTypeInfo(
        tpe.toString(),
        cacheType(tpe),
        TypeInfo(tpe.finalResultType),
        paramSections)
    }

    def nullInfo() = {
      new ArrowTypeInfo("NA", -1, TypeInfo.nullInfo, List.empty)
    }
  }
}

object LineSourcePosition {

  // HACK: the emacs client currently can't open files in jars
  //       so we extract to the cache and report that as the source
  //       see the hack in the RichPresentationCompiler
  import org.ensime.util.RichFileObject._
  import pimpathon.java.io.outputStream._
  import pimpathon.any._
  import pimpathon.file._

  private def possiblyExtractFile(fo: FileObject)(implicit config: EnsimeConfig): File =
    fo.pathWithinArchive match {
      case None => fo.asLocalFile
      case Some(path) =>
        // subpath expected by the client
        (config.cacheDir / "dep-src" / "source-jars" / path) withSideEffect { f =>
          if (!f.exists) {
            f.getParentFile.mkdirs()
            f.outputStream.drain(fo.getContent.getInputStream)
            f.setWritable(false)
          }
        }
    }

  def fromFqnSymbol(sym: FqnSymbol)(implicit config: EnsimeConfig): Option[LineSourcePosition] =
    (sym.sourceFileObject, sym.line, sym.offset) match {
      case (None, _, _) => None
      case (Some(fo), lineOpt, offsetOpt) =>
        val f = possiblyExtractFile(fo)
        Some(new LineSourcePosition(f, lineOpt.getOrElse(0)))
    }

}

object OffsetSourcePosition {
  import pimpathon.file._

  def fromPosition(p: Position): Option[OffsetSourcePosition] = p match {
    case NoPosition => None
    case realPos =>
      Some(new OffsetSourcePosition(file(realPos.source.file.path).canon, realPos.point))
  }
}

case class AddUndo(summary: String, changes: List[FileEdit])
case class Undo(id: Int, summary: String, changes: List[FileEdit])
case class UndoResult(id: Int, touched: List[File])

/** ERangePosition is a mirror of scala compiler internal RangePosition as a case class to */
case class ERangePosition(file: String, offset: Int, start: Int, end: Int)
object ERangePosition {
  def apply(rp: RangePosition): ERangePosition = new ERangePosition(rp.source.path, rp.point, rp.start, rp.end)
}
<|MERGE_RESOLUTION|>--- conflicted
+++ resolved
@@ -295,14 +295,6 @@
       // val name = genASM.jsymbol(sym).fullName
       val name = symbolIndexerName(sym)
       val hit = search.findUnique(name)
-<<<<<<< HEAD
-      logger.debug("search: " + name + " = " + hit)
-      if (needPos eq PosNeededYes) {
-        hit.flatMap(LineSourcePosition.fromFqnSymbol(_)(config))
-      } else {
-        if (hit.isEmpty) None else Some(EmptySourcePosition())
-      }
-=======
       logger.debug(s"search: $name = $hit")
       if (needPos eq PosNeededYes)
         hit.flatMap(LineSourcePosition.fromFqnSymbol(_)(config)).
@@ -314,7 +306,6 @@
               Some(sourcePos))
       else
         hit.map(_ => EmptySourcePosition())
->>>>>>> 99a414a5
     }
 
   // When inspecting a type, transform a raw list of TypeMembers to a sorted
