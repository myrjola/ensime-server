--- conflicted
+++ resolved
@@ -4,17 +4,7 @@
 import java.io.File
 import org.apache.commons.vfs2.FileObject
 import scala.collection.mutable
-<<<<<<< HEAD
-import scala.concurrent.backport.Await
 import scala.reflect.internal.util.{ NoPosition, Position }
-import org.ensime.util.CanonFile
-import org.ensime.server.RichPresentationCompiler
-import org.ensime.server.SourceFileCandidatesReq
-import org.ensime.server.AbstractFiles
-import scala.concurrent.backport.duration._
-=======
-import scala.reflect.internal.util.{ NoPosition, Position }
->>>>>>> acadade8
 
 import org.ensime.config._
 import org.ensime.server._
@@ -267,36 +257,12 @@
     if (sym == NoSymbol) None
     else if (sym.pos != NoPosition) SourcePosition.fromPosition(sym.pos)
     else {
-<<<<<<< HEAD
-      val pack = sym.enclosingPackage.fullName
-      val top = sym.toplevelClass
-      val name = if (sym.owner.isPackageObjectClass) "package$.class"
-      else top.name + (if (top.isModuleClass) "$" else "")
-
-      import scala.concurrent.backport.ExecutionContext.Implicits.global
-      val askRes = Patterns.ask(indexer, SourceFileCandidatesReq(pack, name), Timeout(1000.milliseconds))
-      val optFut = askRes map (Some(_)) recover { case _ => None }
-      val result = Await.result(optFut, Duration.Inf)
-      result match {
-        case Some(f: AbstractFiles) =>
-          f.files.flatMap { f =>
-            logger.info("Linking:" + (sym, f))
-            askLinkPos(sym, f)
-          }.find(_.isDefined).getOrElse(NoPosition)
-        case None =>
-          logger.warn("WARNING - locateSymbolPos " + sym + " timed out")
-          NoPosition
-        case unknown =>
-          throw new IllegalStateException("Unexpected response type from request:" + unknown)
-      }
-=======
       // we might need this for some Java fqns but we need some evidence
       // val name = genASM.jsymbol(sym).fullName
       val name = sym.fullName
       val hit = search.findUnique(name)
       logger.debug(s"search: $name = $hit")
       hit.flatMap(SourcePosition.fromFqnSymbol(_)(config))
->>>>>>> acadade8
     }
 
   // When inspecting a type, transform a raw list of TypeMembers to a sorted
