--- conflicted
+++ resolved
@@ -216,39 +216,4 @@
       S.Field
     else S.Nil
   }
-<<<<<<< HEAD
-
-  def symbolSummary(sym: Symbol): Map[String, Any] = {
-    import scala.tools.nsc.symtab.Flags._
-    Map(
-      "name" -> sym.toString(),
-      "  isMethod" -> sym.isMethod,
-      "  isAbstractClass" -> sym.isAbstractClass,
-      "  isPackage" -> sym.isPackage,
-      "  isValue" -> sym.isValue,
-      "  isVariable" -> sym.isVariable,
-      "  isClass" -> sym.isClass,
-      "  isType" -> sym.isType,
-      "  isTrait" -> sym.isTrait,
-      "  isInterface" -> sym.isInterface,
-      "  isModule" -> sym.isModule,
-      "  isModuleClass" -> sym.isModuleClass,
-      "  isConstructor" -> sym.isConstructor,
-      "  hasAccessorFlag" -> sym.hasFlag(ACCESSOR),
-      "  hasLocalFlag" -> sym.hasFlag(LOCAL),
-      "  isCase" -> sym.isCase,
-      "  isCaseAccessor" -> sym.isCaseAccessor,
-      "  isValueParameter" -> sym.isValueParameter,
-      "  isTypeParameter" -> sym.isTypeParameter,
-      "  isSynthetic" -> sym.isSynthetic,
-      "  isMutable" -> sym.isMutable,
-      "  isFinal" -> sym.isFinal,
-      "  isGetter" -> sym.isGetter,
-      "  isSetter" -> sym.isSetter,
-      "  hasTraitFlag" -> sym.hasFlag(TRAIT)
-    )
-  }
-
-=======
->>>>>>> ce335ecc
 }