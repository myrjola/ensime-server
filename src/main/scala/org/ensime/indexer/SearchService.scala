package org.ensime.indexer

import DatabaseService._
import akka.event.slf4j.SLF4JLogging
import java.sql.SQLException
import java.util.ArrayList
import java.util.concurrent.BlockingQueue
import java.util.concurrent.Executors
import com.google.common.io.ByteStreams
import java.util.concurrent.LinkedBlockingQueue
import org.apache.commons.vfs2._
import org.ensime.config.EnsimeConfig
import pimpathon.file._
import scala.concurrent.backport.Future
import scala.util.Properties
import scala.concurrent.backport.ExecutionContext.Implicits.global

/**
 * Provides methods to perform ENSIME-specific indexing tasks,
 * receives events that require an index update, and provides
 * searches against the index.
 *
 * We have an H2 database for storing relational information
 * and Lucene for advanced indexing.
 */
class SearchService(
  config: EnsimeConfig,
  resolver: SourceResolver) extends ClassfileIndexer
    with ClassfileListener
    with SLF4JLogging {

  private val version = "1.0"

  private val index = new IndexService(config.cacheDir / ("index-" + version))
  private val db = new DatabaseService(config.cacheDir / ("sql-" + version))

  // don't use Global because it stalls trivial tasks
  private object worker {
    implicit val context = concurrent.backport.ExecutionContext.fromExecutor(
      Executors.newFixedThreadPool(Runtime.getRuntime.availableProcessors)
    )
  }

  /**
   * Indexes everything, making best endeavours to avoid scanning what
   * is unnecessary (e.g. we already know that a jar or classfile has
   * been indexed).
   *
   * The decision of what will be indexed is performed syncronously,
   * as is the removal of stale data, but the itself itself is
   * performed asyncronously.
   *
   * @return the number of files estimated to be (removed, indexed)
   *         from the index and database. This is only an estimate
   *         because we may not have TODO
   */
  def refresh(): Future[(Int, Int)] = {
    def scan(f: FileObject) = f.findFiles(ClassfileSelector) match {
      case null => Nil
      case res => res.toList
    }

    // TODO visibility test/main and which module is viewed (a Lucene concern, not H2)

    val jarUris = config.allJars.map(vfile).map(_.getName.getURI)

    // remove stale entries: must be before index or INSERT/DELETE races
    val stale = for {
      known <- db.knownFiles()
      f = known.file
      name = f.getName.getURI
      if !f.exists || known.changed ||
        (name.endsWith(".jar") && !jarUris(name))
    } yield f

    log.info("removing " + stale.size + " stale files from the index")
    if (log.isTraceEnabled)
      log.trace("STALE = " + stale)

    // individual DELETEs in H2 are really slow
<<<<<<< HEAD
    val removing = stale.grouped(100).toSeq.map { files =>
=======
    val removing = stale.grouped(1000).map { files =>
>>>>>>> b0aa932c
      Future {
        index.remove(files)
        db.removeFiles(files)
      }(worker.context)
    }

    val removed = Future.sequence(removing).map(_ => stale.size)

    val bases = {
      config.modules.flatMap {
        case (name, m) =>
          scan(m.target) ::: scan(m.testTarget) :::
            m.compileJars.map(vfile) ::: m.testJars.map(vfile)
      }
    }.toSet ++ config.javaLib.map(vfile).toIterable

    // start indexing after all deletes have completed (not pretty)
    val indexing = removed.map { _ =>
      // could potentially do the db lookup in parallel
      bases.filter(db.outOfDate).toList map {
        case classfile if classfile.getName.getExtension == "class" => Future[Unit] {
          val check = FileCheck(classfile)
          val symbols = extractSymbols(classfile, classfile)
          persist(check, symbols)
        }(worker.context)

        case jar => Future[Unit] {
          log.debug("indexing " + jar)
          val check = FileCheck(jar)
          val symbols = scan(vjar(jar)) flatMap (extractSymbols(jar, _))
          persist(check, symbols)
        }(worker.context)
      }
    }

    val indexed = indexing.flatMap { w => Future.sequence(w) }.map(_.size)
    indexed onComplete { _ =>
      // delayed commits speedup initial indexing time
      log.debug("committing index to disk...")
      index.commit()
      log.debug("...done committing index")
    }

    for {
      r <- removed
      i <- indexed
    } yield (r, i)
  }

  private def persist(check: FileCheck, symbols: List[FqnSymbol]): Unit = try {
    index.persist(check, symbols)
    db.persist(check, symbols)
  } catch {
    case e: SQLException =>
      // likely a timing issue or corner-case dupe FQNs
      log.warn("failed to insert $symbols " + e.getClass + ": " + e.getMessage)
  }

  private val blacklist = Set("sun/", "sunw/", "com/sun/")
  private val ignore = Set("$$anonfun$", "$worker$")
  import org.ensime.util.RichFileObject._
  private def extractSymbols(container: FileObject, f: FileObject): List[FqnSymbol] = {
    f.pathWithinArchive match {
      case Some(relative) if blacklist.exists(relative.startsWith) => Nil
      case _ =>
        val name = container.getName.getURI
        val path = f.getName.getURI
        val (clazz, refs) = indexClassfile(f)

        // TODO: cross reference with the depickler

        val source = resolver.resolve(clazz.name.pack, clazz.source)
        val sourceUri = source.map(_.getName.getURI)

        // very expensive. we'd like to remove the need for offsets in the
        // swank protocol to avoid doing this. Doing it on the fly is far
        // too expensive for end users.
        val lineOffsets = source.map { fo =>
          val data = ByteStreams.toByteArray(fo.getContent.getInputStream)
          val nl = '\n'.toInt // should count only once even on windows
          var i, lines = 0
          var offsets: List[Int] = 0 :: 0 :: Nil
          while (i < data.length) {
            if (data(i) == nl) offsets ::= i
            i += 1
          }
          offsets.reverse
        }
        def offset(lineOpt: Option[Int]) = for {
          line <- lineOpt
          offsets <- lineOffsets
        } yield offsets.lift(line).getOrElse(0)

        // TODO: other types of visibility when we get more sophisticated
        if (clazz.access != Public) Nil
        else FqnSymbol(None, name, path, clazz.name.fqnString, None, None, sourceUri, clazz.source.line, offset(clazz.source.line)) ::
          clazz.methods.toList.filter(_.access == Public).map { method =>
            val descriptor = method.descriptor.descriptorString
            FqnSymbol(None, name, path, method.name.fqnString, Some(descriptor), None, sourceUri, method.line, offset(method.line))
          } ::: clazz.fields.toList.filter(_.access == Public).map { field =>
            val internal = field.clazz.internalString
            FqnSymbol(None, name, path, field.name.fqnString, None, Some(internal), sourceUri, clazz.source.line, offset(clazz.source.line))
          }
    }
  }.filterNot(sym => ignore.exists(sym.fqn.contains))

  // TODO: provide context (user's current module and main/test)
  /** free-form search for classes */
  def searchClasses(query: String, max: Int): List[FqnSymbol] = {
    val fqns = index.searchClasses(query, max)
    db.find(fqns) take max
  }

  /** free-form search for classes, fields and methods */
  def searchClassesFieldsMethods(query: String, max: Int): List[FqnSymbol] = {
    val fqns = index.searchClassesFieldsMethods(query, max)
    db.find(fqns) take max
  }

  /** only for exact fqns */
  def findUnique(fqn: String): Option[FqnSymbol] = db.find(fqn)

  /* DELETE then INSERT in H2 is ridiculously slow, so we put all modifications
   * into a blocking queue and dedicate a thread to block on draining the queue.
   * This has the effect that we always react to a single change on disc but we
   * will work through backlogs in bulk.
   *
   * We always do a DELETE, even if the entries are new, but only INSERT if
   * the list of symbols is non-empty.
   */
  private val backlog = new LinkedBlockingQueue[(FileObject, List[FqnSymbol])]()
  new Thread("Classfile Indexer") {
    import scala.collection.JavaConverters._

    override def run(): Unit = {
      while (true) {
        val head = backlog.take() // blocks until something appears
        val buffer = new ArrayList[(FileObject, List[FqnSymbol])]()
        backlog.drainTo(buffer, 999) // 1000 at a time to avoid blow-ups
        val tail = buffer.asScala.toList

        // removes earlier dupes
        val work = {
          (head :: tail).groupBy(_._1).map {
            case (k, values) => values.last
          }
        }.toList

        log.info(s"Indexing ${work.size} classfiles")

        delete(work.map(_._1))

        work.collect {
          case (file, syms) if syms.nonEmpty =>
            persist(FileCheck(file), syms)
        }
      }
    }

    def delete(files: List[FileObject]): Unit = {
      index.remove(files)
      db.removeFiles(files)
    }
  }.start()

  def classfileAdded(f: FileObject): Unit = classfileChanged(f)

  def classfileRemoved(f: FileObject): Unit = Future {
    backlog.put(f, Nil)
  }(worker.context)

  def classfileChanged(f: FileObject): Unit = Future {
    val syms = extractSymbols(f, f)
    backlog.put(f, syms)
  }(worker.context)

}<|MERGE_RESOLUTION|>--- conflicted
+++ resolved
@@ -78,11 +78,7 @@
       log.trace("STALE = " + stale)
 
     // individual DELETEs in H2 are really slow
-<<<<<<< HEAD
-    val removing = stale.grouped(100).toSeq.map { files =>
-=======
-    val removing = stale.grouped(1000).map { files =>
->>>>>>> b0aa932c
+    val removing = stale.grouped(1000).toSeq.map { files =>
       Future {
         index.remove(files)
         db.removeFiles(files)
@@ -231,7 +227,7 @@
           }
         }.toList
 
-        log.info(s"Indexing ${work.size} classfiles")
+        log.info("Indexing " + work.size + " classfiles")
 
         delete(work.map(_._1))
 
