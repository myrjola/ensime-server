package org.ensime.indexer

import java.util

import DatabaseService._
import akka.event.slf4j.SLF4JLogging
import java.sql.SQLException
import java.util.concurrent.Executors
import java.util.concurrent.LinkedBlockingQueue
import org.apache.commons.vfs2._
import org.ensime.config.EnsimeConfig
import pimpathon.file._
<<<<<<< HEAD
import scala.concurrent.backport.Future
import scala.util.Properties
import scala.concurrent.backport.ExecutionContext.Implicits.global
=======
import scala.concurrent.Future
import scala.concurrent.ExecutionContext.Implicits.global
>>>>>>> 99a414a5

/**
 * Provides methods to perform ENSIME-specific indexing tasks,
 * receives events that require an index update, and provides
 * searches against the index.
 *
 * We have an H2 database for storing relational information
 * and Lucene for advanced indexing.
 */
class SearchService(
  config: EnsimeConfig,
  resolver: SourceResolver) extends ClassfileIndexer
    with ClassfileListener
    with SLF4JLogging {

  private val version = "1.0"

  private val index = new IndexService(config.cacheDir / ("index-" + version))
  private val db = new DatabaseService(config.cacheDir / ("sql-" + version))

  // don't use Global because it stalls trivial tasks
  private object worker {
    implicit val context = concurrent.backport.ExecutionContext.fromExecutor(
      Executors.newFixedThreadPool(Runtime.getRuntime.availableProcessors)
    )
  }

  /**
   * Indexes everything, making best endeavours to avoid scanning what
   * is unnecessary (e.g. we already know that a jar or classfile has
   * been indexed).
   *
   * The decision of what will be indexed is performed syncronously,
   * as is the removal of stale data, but the itself itself is
   * performed asyncronously.
   *
   * @return the number of files estimated to be (removed, indexed)
   *         from the index and database. This is only an estimate
   *         because we may not have TODO
   */
  def refresh(): Future[(Int, Int)] = {
    def scan(f: FileObject) = f.findFiles(ClassfileSelector) match {
      case null => Nil
      case res => res.toList
    }

    // TODO visibility test/main and which module is viewed (a Lucene concern, not H2)

    val jarUris = config.allJars.map(vfile).map(_.getName.getURI)

    // remove stale entries: must be before index or INSERT/DELETE races
    val stale = for {
      known <- db.knownFiles()
      f = known.file
      name = f.getName.getURI
      if !f.exists || known.changed ||
        (name.endsWith(".jar") && !jarUris(name))
    } yield f

    log.info("removing " + stale.size + " stale files from the index")
    if (log.isTraceEnabled)
      log.trace("STALE = " + stale)

    // individual DELETEs in H2 are really slow
    val removing = stale.grouped(1000).toSeq.map { files =>
      Future {
        index.remove(files)
        db.removeFiles(files)
      }(worker.context)
    }

    val removed = Future.sequence(removing).map(_ => stale.size)

    val bases = {
      config.modules.flatMap {
        case (name, m) =>
          m.targetDirs.flatMap { d => scan(d) } ::: m.testTargetDirs.flatMap { d => scan(d) } :::
            m.compileJars.map(vfile) ::: m.testJars.map(vfile)
      }
    }.toSet ++ config.javaLib.map(vfile).toIterable

    // start indexing after all deletes have completed (not pretty)
    val indexing = removed.map { _ =>
      // could potentially do the db lookup in parallel
      bases.filter(db.outOfDate).toList map {
        case classfile if classfile.getName.getExtension == "class" => Future[Unit] {
          val check = FileCheck(classfile)
          val symbols = extractSymbols(classfile, classfile)
          persist(check, symbols)
        }(worker.context)

        case jar => Future[Unit] {
          log.debug("indexing " + jar)
          val check = FileCheck(jar)
          val symbols = scan(vjar(jar)) flatMap (extractSymbols(jar, _))
          persist(check, symbols)
        }(worker.context)
      }
    }

    val indexed = indexing.flatMap { w => Future.sequence(w) }.map(_.size)
    indexed onComplete { _ =>
      // delayed commits speedup initial indexing time
      log.debug("committing index to disk...")
      index.commit()
      log.debug("...done committing index")
    }

    for {
      r <- removed
      i <- indexed
    } yield (r, i)
  }

  def refreshResolver(): Unit = resolver.update()

  private def persist(check: FileCheck, symbols: List[FqnSymbol]): Unit = try {
    index.persist(check, symbols)
    db.persist(check, symbols)
  } catch {
    case e: SQLException =>
      // likely a timing issue or corner-case dupe FQNs
      log.warn("failed to insert $symbols " + e.getClass + ": " + e.getMessage)
  }

  private val blacklist = Set("sun/", "sunw/", "com/sun/")
  private val ignore = Set("$$anon$", "$$anonfun$", "$worker$")
  import org.ensime.util.RichFileObject._
  private def extractSymbols(container: FileObject, f: FileObject): List[FqnSymbol] = {
    f.pathWithinArchive match {
      case Some(relative) if blacklist.exists(relative.startsWith) => Nil
      case _ =>
        val name = container.getName.getURI
        val path = f.getName.getURI
        val (clazz, refs) = indexClassfile(f)

        // TODO: cross reference with the depickler

        val source = resolver.resolve(clazz.name.pack, clazz.source)
        val sourceUri = source.map(_.getName.getURI)

        // TODO: other types of visibility when we get more sophisticated
        if (clazz.access != Public) Nil
        else FqnSymbol(None, name, path, clazz.name.fqnString, None, None, sourceUri, clazz.source.line) ::
          clazz.methods.toList.filter(_.access == Public).map { method =>
            val descriptor = method.descriptor.descriptorString
            FqnSymbol(None, name, path, method.name.fqnString, Some(descriptor), None, sourceUri, method.line)
          } ::: clazz.fields.toList.filter(_.access == Public).map { field =>
            val internal = field.clazz.internalString
            FqnSymbol(None, name, path, field.name.fqnString, None, Some(internal), sourceUri, clazz.source.line)
          }
    }
  }.filterNot(sym => ignore.exists(sym.fqn.contains))

  // TODO: provide context (user's current module and main/test)
  /** free-form search for classes */
  def searchClasses(query: String, max: Int): List[FqnSymbol] = {
    val fqns = index.searchClasses(query, max)
    db.find(fqns) take max
  }

  /** free-form search for classes, fields and methods */
  def searchClassesFieldsMethods(query: String, max: Int): List[FqnSymbol] = {
    val fqns = index.searchClassesFieldsMethods(query, max)
    db.find(fqns) take max
  }

  /** only for exact fqns */
  def findUnique(fqn: String): Option[FqnSymbol] = db.find(fqn)

  /* DELETE then INSERT in H2 is ridiculously slow, so we put all modifications
   * into a blocking queue and dedicate a thread to block on draining the queue.
   * This has the effect that we always react to a single change on disc but we
   * will work through backlogs in bulk.
   *
   * We always do a DELETE, even if the entries are new, but only INSERT if
   * the list of symbols is non-empty.
   */
  private val backlog = new LinkedBlockingQueue[(FileObject, List[FqnSymbol])]()
  new Thread("Classfile Indexer") {
    import scala.collection.JavaConverters._

    override def run(): Unit = {
      while (true) {
        val head = backlog.take() // blocks until something appears
        val buffer = new util.ArrayList[(FileObject, List[FqnSymbol])]()
        backlog.drainTo(buffer, 999) // 1000 at a time to avoid blow-ups
        val tail = buffer.asScala.toList

        // removes earlier dupes
        val work = {
          (head :: tail).groupBy(_._1).map {
            case (k, values) => values.last
          }
        }.toList

        log.info("Indexing " + work.size + " classfiles")

        delete(work.map(_._1))

        work.collect {
          case (file, syms) if syms.nonEmpty =>
            persist(FileCheck(file), syms)
        }
      }
    }

    def delete(files: List[FileObject]): Unit = {
      index.remove(files)
      db.removeFiles(files)
    }
  }.start()

  def classfileAdded(f: FileObject): Unit = classfileChanged(f)

  def classfileRemoved(f: FileObject): Unit = Future {
    backlog.put(f, Nil)
  }(worker.context)

  def classfileChanged(f: FileObject): Unit = Future {
    val syms = extractSymbols(f, f)
    backlog.put(f, syms)
  }(worker.context)

}<|MERGE_RESOLUTION|>--- conflicted
+++ resolved
@@ -10,14 +10,8 @@
 import org.apache.commons.vfs2._
 import org.ensime.config.EnsimeConfig
 import pimpathon.file._
-<<<<<<< HEAD
-import scala.concurrent.backport.Future
-import scala.util.Properties
-import scala.concurrent.backport.ExecutionContext.Implicits.global
-=======
 import scala.concurrent.Future
 import scala.concurrent.ExecutionContext.Implicits.global
->>>>>>> 99a414a5
 
 /**
  * Provides methods to perform ENSIME-specific indexing tasks,
@@ -40,7 +34,7 @@
 
   // don't use Global because it stalls trivial tasks
   private object worker {
-    implicit val context = concurrent.backport.ExecutionContext.fromExecutor(
+    implicit val context = concurrent.ExecutionContext.fromExecutor(
       Executors.newFixedThreadPool(Runtime.getRuntime.availableProcessors)
     )
   }
@@ -77,12 +71,12 @@
         (name.endsWith(".jar") && !jarUris(name))
     } yield f
 
-    log.info("removing " + stale.size + " stale files from the index")
+    log.info(s"removing ${stale.size} stale files from the index")
     if (log.isTraceEnabled)
-      log.trace("STALE = " + stale)
+      log.trace(s"STALE = $stale")
 
     // individual DELETEs in H2 are really slow
-    val removing = stale.grouped(1000).toSeq.map { files =>
+    val removing = stale.grouped(1000).map { files =>
       Future {
         index.remove(files)
         db.removeFiles(files)
@@ -97,7 +91,7 @@
           m.targetDirs.flatMap { d => scan(d) } ::: m.testTargetDirs.flatMap { d => scan(d) } :::
             m.compileJars.map(vfile) ::: m.testJars.map(vfile)
       }
-    }.toSet ++ config.javaLib.map(vfile).toIterable
+    }.toSet + vfile(config.javaLib)
 
     // start indexing after all deletes have completed (not pretty)
     val indexing = removed.map { _ =>
@@ -110,7 +104,7 @@
         }(worker.context)
 
         case jar => Future[Unit] {
-          log.debug("indexing " + jar)
+          log.debug(s"indexing $jar")
           val check = FileCheck(jar)
           val symbols = scan(vjar(jar)) flatMap (extractSymbols(jar, _))
           persist(check, symbols)
@@ -140,7 +134,7 @@
   } catch {
     case e: SQLException =>
       // likely a timing issue or corner-case dupe FQNs
-      log.warn("failed to insert $symbols " + e.getClass + ": " + e.getMessage)
+      log.warn(s"failed to insert $symbols ${e.getClass}: ${e.getMessage}")
   }
 
   private val blacklist = Set("sun/", "sunw/", "com/sun/")
@@ -214,7 +208,7 @@
           }
         }.toList
 
-        log.info("Indexing " + work.size + " classfiles")
+        log.info(s"Indexing ${work.size} classfiles")
 
         delete(work.map(_._1))
 
